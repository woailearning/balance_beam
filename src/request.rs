use std::cmp::min;
use tokio::io::{AsyncReadExt, AsyncWriteExt};
use tokio::net::TcpStream;

const MAX_BODY_SIZE: usize = 10000;
const MAX_NUM_HEADERS: usize = 32;

#[derive(Debug)]
pub enum Error {
    /// Client hung up before sending a complete request.
    /// IncompleteRequest contains the number of bytes that were
    /// successfully read before the client hung up
    IncompleteRequest(usize),

    /// Client sent on invaild HTTP request. httparse::Error contains more details
    MalformaedRequest(httparse::Error),

    /// The Content-Length header is present, but does not contain a valid numeric value
    InvaildContentLength,

    /// The Content-Length header does is not match the size of the request body that was sent
    ContentLengthMismatch,

    /// The request body is bigger than MAX_BODY_SIZE
    RequestBodyTooLarge,

    /// Encountered an I/O error when reading/writing a TcpStream
    ConnectionError(std::io::Error),
}

fn parse_request(buffer: &[u8]) -> Result<Option<(http::Request<Vec<u8>>, usize)>, Error> {
    let mut headers = [httparse::EMPTY_HEADER; MAX_NUM_HEADERS];
    let mut req = httparse::Request::new(&mut headers);

    let res = req
        .parse(buffer)
        .or_else(|err| Err(Error::MalformaedRequest(err)))?;

    if let httparse::Status::Complete(len) = res {
        let mut request = http::Request::builder()
            .method(req.method.unwrap())
            .uri(req.path.unwrap())
            .version(http::Version::HTTP_11);

        for header in req.headers {
            request = request.header(header.name, header.value);
        }
        let request = request.body(Vec::new()).unwrap();

        Ok(Some((request, len)))
    } else {
        Ok(None)
    }
}

/// # Brief
/// Extracts the Content-Length header value from the provided request. Return Ok(Some(usize)) if
/// the Content-Length is present and vaild, Ok(None) if Content-Length is not present, or
/// Err(Error) If Content-Length is present but invaild.
///
/// # Param
/// - `request`: A reference to an HTTP request of type `http::Request<Vec<u8>>` from which the content
/// length is to be retrieved.
///
/// # Return
/// - `Result<Option<usize>, Error>`: Returns `Ok(Some(content_length))` if the `Content-Length` is present
/// and successfully parsed as a `usize`. Return `Ok(None)` if the `Content-Length` header is not present.
/// Returns `Err(Error::InvaildContentLength)` if the header value cannot be parsed as a `usize`.
///
fn get_content_length(request: &http::Request<Vec<u8>>) -> Result<Option<usize>, Error> {
    // look for content-length header.
    if let Some(header_value) = request.headers().get("content-length") {
        // If it exists, parse it as a usize(or return InvalidContentLength if it can't be parse as such)
        Ok(Some(
            header_value
                .to_str()
                .or(Err(Error::InvaildContentLength))?
                .parse::<usize>()
                .or(Err(Error::InvaildContentLength))?,
        ))
    } else {
        Ok(None)
    }
}

<<<<<<< HEAD
/// # Brief
///
/// # Param
///
/// # Return
///
async fn read_header(stream: &mut TcpStream) -> Result<http::Request<Vec<u8>>, Error> {
    // Try reading the headers from the request. We may not receive all the headers in one shot
    // (e.g. we might receive the first few bytes of a request, and then the rest follows later).
    // Try parsing repeatedly until we read a valid HTTP request.
    let mut request_buffer = [0_u8; MAX_BODY_SIZE];
    let mut bytes_read = 0;

    loop {
        // Read bytes from the connection into the buffer, starting at position bytes_read
        let new_bytes = stream
            .read(&mut request_buffer[bytes_read..])
            .await
            .or_else(|err| Err(Error::ConnectionError(err)))?;

        if new_bytes == 0 {
            // We didn't manage to read a complete request
            return Err(Error::IncompleteRequest(bytes_read));
        }
        bytes_read += new_bytes;

        // See if we've read a vaild request so far
        if let Some((mut request, headers_len)) = parse_request(&request_buffer[..bytes_read])? {
            // we've read a complete set of headers. However if this was a POST request, a request
            // body might have been included as well, and we might read part of the body out of the
            // stream into header_buffer. We need to add those bytes to the Request body so that
            // we don't lose them.
            request
                .body_mut()
                .extend_from_slice(&request_buffer[headers_len..bytes_read]);

            return Ok(request);
        }
    }
}

/// # Brief
///
/// # Param
///
/// # Return
///
async fn read_body(
=======
pub async fn read_body(
>>>>>>> 928a602b
    stream: &mut TcpStream,
    request: &mut http::Request<Vec<u8>>,
    content_length: usize,
) -> Result<(), Error> {
<<<<<<< HEAD
    // Keep reading data until we read the full body length, or until we hit an error.
    while request.body().len() < content_length {
        // Read up to 512 bytes at a time. (If the client only sent a small body, then only allocate
        // space to read that body )
        let mut buffer = vec![0_u8; min(512, content_length)];
=======
    while request.body().len() < content_length {
        // Read up to 512 bytes at a time. (If the client only send a small body, then only allocate
        // space to read that body.)
        let mut buffer = vec![0_u8, min(512, content_length)];

>>>>>>> 928a602b
        let bytes_read = stream
            .read(&mut buffer)
            .await
            .or_else(|err| Err(Error::ConnectionError(err)))?;

<<<<<<< HEAD
        // Make sure the client is still sending us bytes.
        if bytes_read == 0 {
            log::debug!(
                "Client hung up after sending a body of length {}, even though it said the current \
                length is {}",
                request.body().len(),
                content_length,
            );
            // We didn't manage to read a complete request.
=======
        // Make sure the client is still sending us bytes
        if bytes_read == 0 {
            log::debug!(
                    "Client hung up after sending a body of length {}. even though it said the content \
                    length {}",
                    request.body().len(),
                    content_length
                );
>>>>>>> 928a602b
            return Err(Error::ContentLengthMismatch);
        }

        // Make sure the client didn't send us *too many* bytes
        if request.body().len() + bytes_read > content_length {
            log::debug!(
<<<<<<< HEAD
                "Client sent more bytes than we expected based on the given content length"
            );
            return Err(Error::ContentLengthMismatch);
        }

        // Store the received by in the request body.
        request.body_mut().extend_from_slice(&buffer[..bytes_read]);
=======
                "Client sent more bytes than we expected based on the given content length!"
            );
            return Err(Error::ContentLengthMismatch);
        }
        request.body_mut().extend_from_within(&buffer[..bytes_read]);
>>>>>>> 928a602b
    }
    Ok(())
}

<<<<<<< HEAD
/// # Brief
///
/// # Param
///
/// # Return
///
pub async fn read_from_stream(stream: &mut TcpStream) -> Result<http::Request<Vec<u8>>, Error> {
    // Read headers
    let mut request = read_header(stream).await?;
    // Read body if the client supplied the Content-Length header (which it does for POST requests)
    if let Some(content_length) = get_content_length(&request)? {
        if content_length > MAX_BODY_SIZE {
            return Err(Error::RequestBodyTooLarge);
        } else {
            read_body(stream, &mut request, content_length).await?
        }
    }
    Ok(request)
}

/// # Brief 
=======

/// # Biref
>>>>>>> 928a602b
/// 
/// # Param
/// 
/// # Return
<<<<<<< HEAD
pub async fn write_to_stream(
    request: http::Request<Vec<u8>>,
    stream: &mut TcpStream,
) -> Result<(), std::io::Error> {
    stream
        .write(&format_request_line(&request).into_bytes())
        .await?;
    stream.write(&['\r' as u8, '\n' as u8]).await?;
    for (header_name, header_value) in request.headers() {
        stream.write(&format!("{}", header_name).as_bytes()).await?;
        stream.write(header_value.as_bytes()).await?;
        stream.write(&['\r' as u8, '\n' as u8]).await?;
    }
    stream.write(&['\r' as u8, '\n' as u8]).await?;
    if request.body().len() > 0 {
        stream.write(request.body()).await?;
    }
    Ok(())
}

/// # Brief
/// Provides a brief summary of what the function does. In this case, it's about 
/// fomatting request line of HTTP request into a string.
///
/// # Param
/// - `response`: An 'http::Request' object representing the HTTP request
///
/// # Return
/// A 'String' containing the formatted request line
///
pub fn format_request_line(request: &http::Request<Vec<u8>>) -> String {
    format!(
        "{} {} {:?}",
        request.method(),
        request.uri(),
        request.version()
    )
}

/// # Brief
/// This is a helper function that creates an http::Response containing an HTTP error
/// that can be send a client.
///
/// # Param
/// -`status`: The HTTP status code indcating the error to the returned.
///
/// # Return
/// An 'http::Response<Vec<u8>>' containing the formatted HTTP error response.
///
pub async fn make_http_error(status: http::StatusCode) -> http::Response<Vec<u8>> {
    let body = format!(
        "HTTP {}, {}",
        status.as_u16(),
        status.canonical_reason().unwrap_or(""),
    )
    .into_bytes();

    http::Response::builder()
        .status(status)
        .header("Content-Type", "test/plain")
        .header("Content-Length", body.len().to_string())
        .version(http::Version::HTTP_11)
        .body(body)
        .unwrap()
}
=======
pub async fn read_from_stream(stream: &mut TcpStream) -> Result<http::Result<Vec<u8>> {
    // Read headers
    let mut request = read_headers(stream).await?;
    // Read body if the client supplied the Content-Length header (which it does for POST requests)
    if let Some(content_length) = get_content_length(request)? {
        if content_length > MAX_BODY_SIZE {
            return Err(Rrror::RequestBodyTooLarge);
        } else {
            read_body(stream, &mut request, content_length).await?
        }
    }
}

// fn make_http_error(http::StatusCode) -> Error {
//     let body = format!(
//         "HTTP {} {}",
//         .as_u16(),
//     )
// }
>>>>>>> 928a602b
<|MERGE_RESOLUTION|>--- conflicted
+++ resolved
@@ -83,7 +83,6 @@
     }
 }
 
-<<<<<<< HEAD
 /// # Brief
 ///
 /// # Param
@@ -131,33 +130,21 @@
 ///
 /// # Return
 ///
-async fn read_body(
-=======
 pub async fn read_body(
->>>>>>> 928a602b
     stream: &mut TcpStream,
     request: &mut http::Request<Vec<u8>>,
     content_length: usize,
 ) -> Result<(), Error> {
-<<<<<<< HEAD
     // Keep reading data until we read the full body length, or until we hit an error.
     while request.body().len() < content_length {
         // Read up to 512 bytes at a time. (If the client only sent a small body, then only allocate
         // space to read that body )
         let mut buffer = vec![0_u8; min(512, content_length)];
-=======
-    while request.body().len() < content_length {
-        // Read up to 512 bytes at a time. (If the client only send a small body, then only allocate
-        // space to read that body.)
-        let mut buffer = vec![0_u8, min(512, content_length)];
-
->>>>>>> 928a602b
         let bytes_read = stream
             .read(&mut buffer)
             .await
             .or_else(|err| Err(Error::ConnectionError(err)))?;
 
-<<<<<<< HEAD
         // Make sure the client is still sending us bytes.
         if bytes_read == 0 {
             log::debug!(
@@ -167,23 +154,12 @@
                 content_length,
             );
             // We didn't manage to read a complete request.
-=======
-        // Make sure the client is still sending us bytes
-        if bytes_read == 0 {
-            log::debug!(
-                    "Client hung up after sending a body of length {}. even though it said the content \
-                    length {}",
-                    request.body().len(),
-                    content_length
-                );
->>>>>>> 928a602b
             return Err(Error::ContentLengthMismatch);
         }
 
         // Make sure the client didn't send us *too many* bytes
         if request.body().len() + bytes_read > content_length {
             log::debug!(
-<<<<<<< HEAD
                 "Client sent more bytes than we expected based on the given content length"
             );
             return Err(Error::ContentLengthMismatch);
@@ -191,18 +167,10 @@
 
         // Store the received by in the request body.
         request.body_mut().extend_from_slice(&buffer[..bytes_read]);
-=======
-                "Client sent more bytes than we expected based on the given content length!"
-            );
-            return Err(Error::ContentLengthMismatch);
-        }
-        request.body_mut().extend_from_within(&buffer[..bytes_read]);
->>>>>>> 928a602b
     }
     Ok(())
 }
 
-<<<<<<< HEAD
 /// # Brief
 ///
 /// # Param
@@ -224,15 +192,10 @@
 }
 
 /// # Brief 
-=======
-
-/// # Biref
->>>>>>> 928a602b
 /// 
 /// # Param
 /// 
 /// # Return
-<<<<<<< HEAD
 pub async fn write_to_stream(
     request: http::Request<Vec<u8>>,
     stream: &mut TcpStream,
@@ -298,7 +261,7 @@
         .body(body)
         .unwrap()
 }
-=======
+
 pub async fn read_from_stream(stream: &mut TcpStream) -> Result<http::Result<Vec<u8>> {
     // Read headers
     let mut request = read_headers(stream).await?;
@@ -310,12 +273,4 @@
             read_body(stream, &mut request, content_length).await?
         }
     }
-}
-
-// fn make_http_error(http::StatusCode) -> Error {
-//     let body = format!(
-//         "HTTP {} {}",
-//         .as_u16(),
-//     )
-// }
->>>>>>> 928a602b
+}